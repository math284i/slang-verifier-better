--- conflicted
+++ resolved
@@ -22,11 +22,7 @@
 
         // Iterate methods
         for m in file.methods() {
-<<<<<<< HEAD
             // Get method's preconditions;
-=======
-            // Get method's preconditions
->>>>>>> b8c75f47
             let pres = m.requires();
             // Merge them into a single condition
             let pre = pres
@@ -41,7 +37,6 @@
             // Get method's body
             let cmd = &m.body.clone().unwrap().cmd;
             // Encode it in IVL
-<<<<<<< HEAD
 
             // Calculate obligation and error message (if obligation is not
             // verified)
@@ -55,22 +50,6 @@
 
             for (e,s) in swp(&ivl, &post, &mut existing_names){
 
-=======
-            let ivl = cmd_to_ivlcmd(cmd)?;
-
-            // Get method's postconditions:
-            let posts = m.ensures();
-            // Merge them into a single condition for `swp`
-            let post: Vec<(Expr, String)> = posts
-                .cloned()
-                .map(|p| (p, "Ensures clause".to_string()))
-                .collect();
-
-            let mut existing_names = HashSet::new();
-
-            // Call `swp` to get a list of obligations
-            for (e, msg) in swp(&ivl, &post, &mut existing_names) {
->>>>>>> b8c75f47
                 // Convert obligation to SMT expression
                 let soblig = e.smt()?;
 
@@ -82,7 +61,6 @@
                     solver.assert(!soblig.as_bool()?)?;
                     // Run SMT solver on all current assertions
                     match solver.check_sat()? {
-<<<<<<< HEAD
                         // If the obligations result not valid, report the error (on
                         // the span in which the error happens)
                         smtlib::SatResult::Sat => {
@@ -90,15 +68,6 @@
                         }
                         smtlib::SatResult::Unknown => {
                             cx.warning(e.span, format!("{s}: unknown sat result"));
-=======
-                        // If the obligations result is not valid, report the error on
-                        // the span where the error happens
-                        smtlib::SatResult::Sat => {
-                            cx.error(e.span, msg.clone());
-                        }
-                        smtlib::SatResult::Unknown => {
-                            cx.warning(e.span, format!("{}: unknown sat result", msg));
->>>>>>> b8c75f47
                         }
                         smtlib::SatResult::Unsat => (),
                     }
@@ -111,12 +80,11 @@
     }
 }
 
-
 // Encoding of (assert-only) statements into IVL (for programs comprised of only
 // a single assertion)
 fn cmd_to_ivlcmd(
     cmd: &Cmd,
-    post_condition: &Vec<(Expr, String)>, // post_condition tilføjet her
+    post_condition: &Vec<(Expr, String)>,
 ) -> Result<IVLCmd> {
     match &cmd.kind {
         CmdKind::Seq(cmd1, cmd2) => {
@@ -234,16 +202,6 @@
 ) -> Vec<(Expr, String)> {
     match &ivl.kind {
         IVLCmdKind::Seq(ivl1, ivl2) => {
-<<<<<<< HEAD
-=======
-            if let IVLCmdKind::Return { .. } = ivl1.kind {
-                return vec![(
-                    Expr::bool(false),
-                    "Return statement found in the middle of a sequence! Return must be the last command.".to_string(),
-                )];
-            }
-
->>>>>>> b8c75f47
             let wp2 = swp(ivl2, post_condition, existing_names);
             let wp1 = swp(ivl1, &wp2, existing_names);
             wp1 // Return combined result
@@ -252,7 +210,7 @@
             // Process each element in post_condition and apply implication
             let mut new_post_conditions = Vec::new();
             for (expr, msg) in post_condition {
-                let new_expr = condition.clone().imp(&expr.clone());
+                let new_expr = condition.clone().imp(&expr.clone()).with_span(condition.span);
                 let new_msg = format!("{} => {}", condition, msg);
                 new_post_conditions.push((new_expr, new_msg));
             }
