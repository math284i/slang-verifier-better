pub mod ivl;
mod ivl_ext;

use ivl::{IVLCmd, IVLCmdKind};
<<<<<<< HEAD
use slang::ast::{Cmd, CmdKind, Expr};
use slang_ui::{prelude::*, Report};
=======
use slang::ast::{Case, Cmd, CmdKind, Expr};
use slang_ui::prelude::*;
>>>>>>> a1163758

pub struct App;

impl slang_ui::Hook for App {
    fn analyze(&self, cx: &mut slang_ui::Context, file: &slang::SourceFile) -> Result<()> {
        // Get reference to Z3 solver
        let mut solver = cx.solver()?;

        // Iterate methods
        for m in file.methods() {




            // Get method's preconditions;
            let pres = m.requires();
            // Merge them into a single condition
            let pre = pres
                .cloned()
                .reduce(|a, b| a & b)
                .unwrap_or(Expr::bool(true));
            // Convert the expression into an SMT expression
            let spre = pre.smt()?;
            // Assert precondition
            solver.assert(spre.as_bool()?)?;

            // Get method's body
            let cmd = &m.body.clone().unwrap().cmd;
            // Encode it in IVL
            let ivl = cmd_to_ivlcmd(cmd)?;
            // Calculate obligation and error message (if obligation is not
            // verified)
            
            // Get method's postconditions:
            let posts = m.ensures();
            // Merge them into a single condition
            let post = posts
                .cloned()
                .reduce(|a, b| a & b)
                .unwrap_or(Expr::bool(true));

            let (oblig, msg) = wp(&ivl, &post)?;
            // Convert obligation to SMT expression
            let soblig = oblig.smt()?;

            // Run the following solver-related statements in a closed scope.
            // That is, after exiting the scope, all assertions are forgotten
            // from subsequent executions of the solver
            solver.scope(|solver| {
                // Check validity of obligation
                solver.assert(!soblig.as_bool()?)?;
                // Run SMT solver on all current assertions
                match solver.check_sat()? {
                    // If the obligations result not valid, report the error (on
                    // the span in which the error happens)
                    smtlib::SatResult::Sat => {
                        cx.error(oblig.span, format!("{msg}"));
                    }
                    smtlib::SatResult::Unknown => {
                        cx.warning(oblig.span, "{msg}: unknown sat result");
                    }
                    smtlib::SatResult::Unsat => (),
                }
                Ok(())
            })?;
        }

        Ok(())
    }
}

// Encoding of (assert-only) statements into IVL (for programs comprised of only
// a single assertion)
fn cmd_to_ivlcmd(cmd: &Cmd) -> Result<IVLCmd> {
    match &cmd.kind {
        CmdKind::Seq(cmd1, cmd2) => {
            let ivl1 = cmd_to_ivlcmd(cmd1)?;
            let ivl2 = cmd_to_ivlcmd(cmd2)?;
            Ok(IVLCmd {
                span: cmd.span.clone(),
                kind: IVLCmdKind::Seq(Box::new(ivl1), Box::new(ivl2)),
            })
        },
        CmdKind::Assert { condition, .. } => Ok(IVLCmd::assert(condition, "Assert might fail!")),
        CmdKind::Assume { condition } => Ok(IVLCmd::assume(condition)),
        CmdKind::VarDefinition { name, ty, expr } => {
            if let Some(expr) = expr {
                Ok(IVLCmd::assign(name, expr))
            } else {
                Ok(IVLCmd::havoc(name, &ty.1))
            }
        },
        CmdKind::Assignment { name, expr } => Ok(IVLCmd::assign(name, expr)),
        CmdKind::Match { body } => {
            let mut cases: Vec<IVLCmd> = vec![];
            for case in &body.cases {
                let condition = IVLCmd::assume(&case.condition);
                let cmd = cmd_to_ivlcmd(&case.cmd)?;
                cases.push(IVLCmd::seq(&condition, &cmd));
            }
            Ok(IVLCmd::nondets(&cases))
        },
<<<<<<< HEAD
        CmdKind::Return { expr } => Ok(IVLCmd::return_ivl(expr)),
=======

        CmdKind::Loop { invariants, body, .. } => {
            let mut ivl_invs: Vec<IVLCmd> = Vec::new();
            for inv in invariants {
                ivl_invs.push(IVLCmd::assume(inv));  // Assume  before loop iteration
            }
        
            let mut ivl_seq: Vec<IVLCmd> = ivl_invs; // Loop seq in vector
        
            for case in &body.cases {
                let ivl_body = cmd_to_ivlcmd(&case.cmd)?;  // Convert each body case into an IVL command
        

                // Assert the actual invariant before the loop body
                for inv in invariants {
                    ivl_seq.push(IVLCmd::assert(inv, "Invariant doesn't hold before iteration"));  // Check invariant before iteration
                }
        
                ivl_seq.push(ivl_body);
        
                // Assert the actual invariant after the loop body
                for inv in invariants {
                    ivl_seq.push(IVLCmd::assert(inv, "Invariant doesn't hold after iteration"));  // Check invariant after iteration
                }
            }
        
            // Assert that the loop has been verified
            let loop_end = IVLCmd::assert(&Expr::bool(true), "Loop not verified");
        
            ivl_seq.push(loop_end);  //Combine the loop sequence and last assertion
        
            return Ok(IVLCmd::seqs(&ivl_seq));  // Combine all commands into a sequence
        }
        
        
        
        
>>>>>>> a1163758
        _ => todo!("Not supported (yet). cmd_to_ivlcmd"),
    }
}

// Weakest precondition of (assert-only) IVL programs comprised of a single
// assertion
fn wp(ivl: &IVLCmd, post_condition: &Expr) -> Result<(Expr, String)> {  
    match &ivl.kind {
        IVLCmdKind::Seq(ivl1, ivl2) => {
            if let IVLCmdKind::Return { .. } = ivl1.kind {
                return Ok((Expr::bool(false),
                    format!("Return statement found in the middle of a sequence! Return must be the last command.")
                ));
            }

            let (wp2, msg2) = wp(ivl2, post_condition)?;
            let (wp1, msg1) = wp(ivl1, &wp2)?;
            Ok((wp1, format!("msg2: {}", msg2)))
        }
        IVLCmdKind::Assume { condition } => Ok((condition.clone().imp(post_condition) , format!("{} => {}", condition, post_condition))),
        IVLCmdKind::Assert { condition, message } => Ok((condition.clone() & post_condition.clone(), message.clone())),
        IVLCmdKind::Havoc { name, ty } => Ok((post_condition.clone(), "Havoc".to_string())),
        IVLCmdKind::Assignment { expr, name } => Ok((post_condition.subst_ident(&name.ident, expr), format!("{} := {}", name, expr))),
        IVLCmdKind::NonDet(ivl1, ivl2) => {
            let (wp1, msg1) = wp(ivl1, post_condition)?;
            let (wp2, msg2) = wp(ivl2, post_condition)?;
            Ok((wp1.clone().and(&wp2), format!("Msg1: {}, msg2: {}", msg1, msg2)))
        },
<<<<<<< HEAD
        IVLCmdKind::Return { expr } => {
            match expr {
                Some(e) => Ok((post_condition.subst_result(e), format!("couldnt return type {}", e))),
                None           => Ok((post_condition.clone(), format!("Return without type failed")))
=======
        IVLCmdKind::Assume { condition } => Ok((condition.clone().imp(post_condition), format!("{} & {}", condition, post_condition))),
        IVLCmdKind::Match { body } => {
            let mut wps: Vec<Expr> = vec![];
            let mut messages: Vec<String> = vec![];
        
            for case in &body.cases {
                let (case_wp, msg) = wp(&cmd_to_ivlcmd(&case.cmd)?, post_condition)?;

                let case_wp_with_condition = (!case.condition.clone()) | case_wp;
                wps.push(case_wp_with_condition);
                messages.push(msg);
>>>>>>> a1163758
            }
        }
        _ => todo!("{}", format!("Not supported (yet). wp for {}", ivl)),
    }
}<|MERGE_RESOLUTION|>--- conflicted
+++ resolved
@@ -2,13 +2,9 @@
 mod ivl_ext;
 
 use ivl::{IVLCmd, IVLCmdKind};
-<<<<<<< HEAD
 use slang::ast::{Cmd, CmdKind, Expr};
 use slang_ui::{prelude::*, Report};
-=======
-use slang::ast::{Case, Cmd, CmdKind, Expr};
-use slang_ui::prelude::*;
->>>>>>> a1163758
+
 
 pub struct App;
 
@@ -111,9 +107,7 @@
             }
             Ok(IVLCmd::nondets(&cases))
         },
-<<<<<<< HEAD
         CmdKind::Return { expr } => Ok(IVLCmd::return_ivl(expr)),
-=======
 
         CmdKind::Loop { invariants, body, .. } => {
             let mut ivl_invs: Vec<IVLCmd> = Vec::new();
@@ -151,7 +145,6 @@
         
         
         
->>>>>>> a1163758
         _ => todo!("Not supported (yet). cmd_to_ivlcmd"),
     }
 }
@@ -180,26 +173,11 @@
             let (wp2, msg2) = wp(ivl2, post_condition)?;
             Ok((wp1.clone().and(&wp2), format!("Msg1: {}, msg2: {}", msg1, msg2)))
         },
-<<<<<<< HEAD
         IVLCmdKind::Return { expr } => {
             match expr {
                 Some(e) => Ok((post_condition.subst_result(e), format!("couldnt return type {}", e))),
                 None           => Ok((post_condition.clone(), format!("Return without type failed")))
-=======
         IVLCmdKind::Assume { condition } => Ok((condition.clone().imp(post_condition), format!("{} & {}", condition, post_condition))),
-        IVLCmdKind::Match { body } => {
-            let mut wps: Vec<Expr> = vec![];
-            let mut messages: Vec<String> = vec![];
-        
-            for case in &body.cases {
-                let (case_wp, msg) = wp(&cmd_to_ivlcmd(&case.cmd)?, post_condition)?;
-
-                let case_wp_with_condition = (!case.condition.clone()) | case_wp;
-                wps.push(case_wp_with_condition);
-                messages.push(msg);
->>>>>>> a1163758
-            }
-        }
         _ => todo!("{}", format!("Not supported (yet). wp for {}", ivl)),
     }
 }